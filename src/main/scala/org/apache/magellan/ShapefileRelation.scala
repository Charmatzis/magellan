--- conflicted
+++ resolved
@@ -16,42 +16,21 @@
 
 import com.google.common.base.Objects
 import org.apache.hadoop.io.{MapWritable, Text}
-import org.apache.spark.rdd.RDD
-import org.apache.spark.sql.catalyst.expressions.{Expression, Attribute, GenericMutableRow}
-import org.apache.spark.sql.sources._
-import org.apache.spark.sql.types._
-import org.apache.spark.sql.{Row, SQLContext}
 import org.apache.magellan.io.{ShapeKey, ShapeWritable}
 import org.apache.magellan.mapreduce.{DBInputFormat, ShapeInputFormat}
+import org.apache.spark.rdd.RDD
+import org.apache.spark.sql.SQLContext
 
 import scala.collection.JavaConversions._
 
 /**
  * A Shapefile relation is the entry point for working with Shapefile formats.
  */
-case class ShapeFileRelation(path: String)
-                            (@transient val sqlContext: SQLContext)
-<<<<<<< HEAD
-  extends BaseRelation with CatalystScan {
-
-  @transient val sc = sqlContext.sparkContext
-
-  override val schema = {
-    StructType(List(StructField("point", new PointUDT(), true),
-      StructField("polyline", new PolyLineUDT(), true),
-      StructField("polygon", new PolygonUDT(), true),
-      StructField("metadata", MapType(StringType, StringType, true), true),
-      StructField("valid", BooleanType, true)
-    ))
-  }
-
-  override def buildScan(requiredColumns: Seq[Attribute], filters: Seq[Expression]): RDD[Row] = {
-=======
+case class ShapeFileRelation(path: String)(@transient val sqlContext: SQLContext)
   extends SpatialRelation {
 
   override def _buildScan(): RDD[(Shape, Option[Map[String, String]])] = {
 
->>>>>>> 43523690
     val shapefileRdd = sqlContext.sparkContext.newAPIHadoopFile(
       path + "/*.shp",
       classOf[ShapeInputFormat],
@@ -66,12 +45,6 @@
       classOf[MapWritable]
     )
 
-<<<<<<< HEAD
-    val indices = requiredColumns.map(attr => schema.fieldIndex(attr.name))
-    val numFields = indices.size
-
-=======
->>>>>>> 43523690
     val dataRdd = shapefileRdd.map { case (k, v) =>
       ((k.getFileNamePrefix(), k.getRecordIndex()), v.shape)
     }
@@ -84,29 +57,7 @@
       }.toMap
       ((k.getFileNamePrefix(), k.getRecordIndex()), meta)
     }
-
-<<<<<<< HEAD
-    dataRdd.leftOuterJoin(metadataRdd).mapPartitions { iter =>
-      val row = new GenericMutableRow(numFields)
-      iter.flatMap { case ((filePrefix, recordIndex), (shape, meta)) =>
-        // we are re-using rows. clear them before next call
-        (0 until numFields).foreach(i => row.setNullAt(i))
-        indices.zipWithIndex.foreach { case (index, i) =>
-          val v = index match {
-            case 0 => if (shape.isInstanceOf[Point]) Some(shape) else None
-            case 1 => if (shape.isInstanceOf[PolyLine]) Some(shape) else None
-            case 2 => if (shape.isInstanceOf[Polygon]) Some(shape) else None
-            case 3 => Some(meta.fold(Map[String, String]())(identity))
-            case 4 => Some(shape.isValid())
-          }
-          v.foreach(x => row(i) = x)
-        }
-        Some(row)
-      }
-    }
-=======
     dataRdd.leftOuterJoin(metadataRdd).map(f => f._2)
->>>>>>> 43523690
   }
 
   override def hashCode(): Int = Objects.hashCode(path, schema)
