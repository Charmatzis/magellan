/**
 * Copyright 2015 Ram Sriharsha
 *
 * Licensed under the Apache License, Version 2.0 (the "License");
 * you may not use this file except in compliance with the License.
 * You may obtain a copy of the License at
 *
 * http://www.apache.org/licenses/LICENSE-2.0
 *
 * Unless required by applicable law or agreed to in writing, software
 * distributed under the License is distributed on an "AS IS" BASIS,
 * WITHOUT WARRANTIES OR CONDITIONS OF ANY KIND, either express or implied.
 * See the License for the specific language governing permissions and
 * limitations under the License.
 */
package magellan

import org.apache.spark.sql.types._
import magellan.Shape.{ccw, area}

/**
 * Line segment between two points.
 */
@SQLUserDefinedType(udt = classOf[LineUDT])
class Line extends Shape {

  private var start: Point = _
  private var end: Point = _

  def setStart(start: Point) { this.start = start }
  def setEnd(end: Point) { this.end = end }

  def getStart() = start
  def getEnd() = end

<<<<<<< HEAD
  private [magellan] def ccw(a: Point, b: Point, c: Point) = {
    area(a, b, c) > 0.0
  }

  private [magellan] def area(a: Point, b: Point, c: Point) = {
    (c.getY() - a.getY()) * (b.getX() - a.getX()) - (b.getY() - a.getY()) * (c.getX() - a.getX())
  }

  private [magellan] def intersects(other: Line): Boolean = {
    def area(a: Point, b: Point, c: Point) = {
      ((c.getY() - a.getY()) * (b.getX() - a.getX())) - ((b.getY() - a.getY()) * (c.getX() - a.getX()))
=======
  @inline private [magellan] def contains(point: Point): Boolean = {
    area(start, end, point) == 0 && {
      val startX = start.getX()
      val endX = end.getX()
      val pointX = point.getX()
      val (lower, upper) = if (startX < endX) (startX, endX) else (endX, startX)
      lower <= pointX && pointX <= upper
>>>>>>> d52617a6
    }
  }

  @inline private [magellan] def contains(line: Line): Boolean = {
    val (lineStart, lineEnd) = (line.getStart(), line.getEnd())

    val collinear = area(start, end, line.getStart()) == 0 && area(start, end, line.getEnd()) == 0
    if (collinear) {
      // check if both points of the line are within the start and end
      val (leftX, rightX) = if (start.getX() < end.getX()) {
        (start.getX(), end.getX())
      } else {
        (end.getX(), start.getX())
      }

      val (leftY, rightY) = if (start.getY() < end.getY()) {
        (start.getY(), end.getY())
      } else {
        (end.getY(), start.getY())
      }

      val (lineStartX, lineEndX) = (lineStart.getX(), lineEnd.getX())
      val (lineStartY, lineEndY) = (lineStart.getY(), lineEnd.getY())

      (lineStartX <= rightX) && (lineStartX >= leftX) &&
      (lineStartY <= rightY) && (lineStartY >= leftY) &&
      (lineEndX <= rightX) && (lineEndX >= leftX) &&
      (lineEndY <= rightY) && (lineEndY >= leftY)
    } else {
      false
    }
  }

  @inline private [magellan] def touches(other: Line): Boolean = {
    // test for degeneracy
    if (start == end) {
      area(start, other.start, other.end) == 0
    } else if (other.start == other.end) {
      area(start, end, other.start) == 0
    } else if (start == other.start ||
      end == other.end ||
      start == other.end ||
      end == other.start) {
      true
    } else if (
      contains(other.start) ||
      contains(other.end) ||
      other.contains(this.start) ||
      other.contains(this.end)) {
      true
    } else {
      false
    }
  }

  @inline private [magellan] def intersects(other: Line): Boolean = {

    // test for degeneracy
    if (this.touches(other)) {
      true
    } else {
      ccw(start, other.start, other.end) != ccw(end, other.start, other.end) &&
        ccw(start, end, other.start) != ccw(start, end, other.end)
    }
  }

<<<<<<< HEAD
  private [magellan] def contains(point: Point): Boolean = {
    // test for degeneracy
    if (start == point || end == point) {
      true
    } else {
      area(start, point, end) == 0.0
    }
=======
  @inline private [magellan] def getMid(): Point = {
    Point(start.getX() + (end.getX() - start.getX())/ 2, start.getY() + (end.getY() - start.getY())/ 2)
>>>>>>> d52617a6
  }

  override def getType(): Int = 2

  /**
   * Applies an arbitrary point wise transformation to a given shape.
   *
   * @param fn
   * @return
   */
  override def transform(fn: (Point) => Point): Shape = ???

  override def boundingBox = {
    val (xmin, xmax) = if (start.getX() < end.getX()) {
      (start.getX(), end.getX())
    } else {
      (end.getX(), start.getX())
    }
    val (ymin, ymax) = if (start.getY() < end.getY()) {
      (start.getY(), end.getY())
    } else {
      (end.getY(), start.getY())
    }
    BoundingBox(xmin, ymin, xmax, ymax)
  }

  def canEqual(other: Any): Boolean = other.isInstanceOf[Line]

  override def equals(other: Any): Boolean = other match {
    case that: Line =>
      (that canEqual this) &&
        start == that.start &&
        end == that.end
    case _ => false
  }

  override def hashCode(): Int = {
    val state = Seq(start, end)
    state.map(_.hashCode()).foldLeft(0)((a, b) => 31 * a + b)
  }
}

object Line {

  def apply(start: Point, end: Point): Line = {
    val line = new Line()
    line.setStart(start)
    line.setEnd(end)
    line
  }

}<|MERGE_RESOLUTION|>--- conflicted
+++ resolved
@@ -33,19 +33,6 @@
   def getStart() = start
   def getEnd() = end
 
-<<<<<<< HEAD
-  private [magellan] def ccw(a: Point, b: Point, c: Point) = {
-    area(a, b, c) > 0.0
-  }
-
-  private [magellan] def area(a: Point, b: Point, c: Point) = {
-    (c.getY() - a.getY()) * (b.getX() - a.getX()) - (b.getY() - a.getY()) * (c.getX() - a.getX())
-  }
-
-  private [magellan] def intersects(other: Line): Boolean = {
-    def area(a: Point, b: Point, c: Point) = {
-      ((c.getY() - a.getY()) * (b.getX() - a.getX())) - ((b.getY() - a.getY()) * (c.getX() - a.getX()))
-=======
   @inline private [magellan] def contains(point: Point): Boolean = {
     area(start, end, point) == 0 && {
       val startX = start.getX()
@@ -53,7 +40,6 @@
       val pointX = point.getX()
       val (lower, upper) = if (startX < endX) (startX, endX) else (endX, startX)
       lower <= pointX && pointX <= upper
->>>>>>> d52617a6
     }
   }
 
@@ -115,23 +101,14 @@
     if (this.touches(other)) {
       true
     } else {
+
       ccw(start, other.start, other.end) != ccw(end, other.start, other.end) &&
         ccw(start, end, other.start) != ccw(start, end, other.end)
     }
   }
 
-<<<<<<< HEAD
-  private [magellan] def contains(point: Point): Boolean = {
-    // test for degeneracy
-    if (start == point || end == point) {
-      true
-    } else {
-      area(start, point, end) == 0.0
-    }
-=======
   @inline private [magellan] def getMid(): Point = {
     Point(start.getX() + (end.getX() - start.getX())/ 2, start.getY() + (end.getY() - start.getY())/ 2)
->>>>>>> d52617a6
   }
 
   override def getType(): Int = 2
@@ -144,7 +121,7 @@
    */
   override def transform(fn: (Point) => Point): Shape = ???
 
-  override def boundingBox = {
+  override def boundingBox: ((Double, Double), (Double, Double)) = {
     val (xmin, xmax) = if (start.getX() < end.getX()) {
       (start.getX(), end.getX())
     } else {
@@ -155,7 +132,7 @@
     } else {
       (end.getY(), start.getY())
     }
-    BoundingBox(xmin, ymin, xmax, ymax)
+    ((xmin, ymin), (xmax, ymax))
   }
 
   def canEqual(other: Any): Boolean = other.isInstanceOf[Line]
@@ -182,5 +159,4 @@
     line.setEnd(end)
     line
   }
-
 }