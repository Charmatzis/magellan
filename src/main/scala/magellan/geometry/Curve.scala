/**
  * Copyright 2015 Ram Sriharsha
  *
  * Licensed under the Apache License, Version 2.0 (the "License");
  * you may not use this file except in compliance with the License.
  * You may obtain a copy of the License at
  *
  * http://www.apache.org/licenses/LICENSE-2.0
  *
  * Unless required by applicable law or agreed to in writing, software
  * distributed under the License is distributed on an "AS IS" BASIS,
  * WITHOUT WARRANTIES OR CONDITIONS OF ANY KIND, either express or implied.
  * See the License for the specific language governing permissions and
  * limitations under the License.
  */
package magellan.geometry

import magellan.{Line, Point, Polygon, Relate}

/**
  * A curve consists of a single chain of vertices represents a open curve on the plane.
  *
  * Curves are not allowed to have any duplicate vertices (whether adjacent or
  * not), and non-adjacent edges are not allowed to intersect. Curves must have at
  * least 2 vertices. Although these restrictions are not enforced in optimized
  * code, you may get unexpected results if they are violated.
  */
trait Curve extends Serializable {

  /**
    * Returns true if the curve touches the point, false otherwise.
    *
    * @param point
    * @return
    */
  def touches(point: Point): Boolean

  /**
    * Returns true if the line intersects (properly or vertex touching) loop, false otherwise.
    *
    * @param line
    * @return
    */
  def intersects(line: Line): Boolean

  /**
<<<<<<< HEAD
    * Returns true if the polygon intersects (properly or vertex touching) loop, false otherwise.
    *
    * @param polygon
    * @return
    */
  def intersects(polygon: Polygon): Boolean
=======
    * Returns an iterator over the loop.
    *
    * @return
    */
  def iterator(): Iterator[Line]

>>>>>>> a926a07f
}<|MERGE_RESOLUTION|>--- conflicted
+++ resolved
@@ -44,19 +44,16 @@
   def intersects(line: Line): Boolean
 
   /**
-<<<<<<< HEAD
     * Returns true if the polygon intersects (properly or vertex touching) loop, false otherwise.
     *
     * @param polygon
     * @return
     */
   def intersects(polygon: Polygon): Boolean
-=======
     * Returns an iterator over the loop.
     *
     * @return
     */
   def iterator(): Iterator[Line]
 
->>>>>>> a926a07f
 }