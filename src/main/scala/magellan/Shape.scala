/**
 * Copyright 2015 Ram Sriharsha
 *
 * Licensed under the Apache License, Version 2.0 (the "License");
 * you may not use this file except in compliance with the License.
 * You may obtain a copy of the License at
 *
 * http://www.apache.org/licenses/LICENSE-2.0
 *
 * Unless required by applicable law or agreed to in writing, software
 * distributed under the License is distributed on an "AS IS" BASIS,
 * WITHOUT WARRANTIES OR CONDITIONS OF ANY KIND, either express or implied.
 * See the License for the specific language governing permissions and
 * limitations under the License.
 */

package magellan

import com.fasterxml.jackson.annotation.{JsonIgnore, JsonProperty}
import org.apache.spark.sql.catalyst.InternalRow
import org.apache.spark.sql.types._

/**
 * An abstraction for a geometric shape.
 */
trait Shape extends DataType with Serializable {

  override def defaultSize: Int = 4096

  override def asNullable: DataType = this

  @JsonProperty
  def getType(): Int

  /**
   * Applies an arbitrary point wise transformation to a given shape.
   *
   * @param fn
   * @return
   */
  def transform(fn: Point => Point): Shape

  /**
   * Tests whether this <code>Shape</code>
   * is topologically valid, according to the OGC SFS specification.
   * <p>
   * For validity rules see the Javadoc for the specific Shape subclass.
   *
   * @return <code>true</code> if this <code>Shape</code> is valid
   */
  def isValid(): Boolean = true

  /**
   * Tests whether this shape intersects the argument shape.
   * <p>
   * The <code>intersects</code> predicate has the following equivalent definitions:
   * <ul>
   * <li>The two geometries have at least one point in common
   * <li><code>! other.disjoint(this) = true</code>
   * <br>(<code>intersects</code> is the inverse of <code>disjoint</code>)
   * </ul>
   *
   * @param  other  the <code>Shape</code> with which to compare this <code>Shape</code>
   * @return        <code>true</code> if the two <code>Shape</code>s intersect
   *
   * @see Shape#disjoint
   */
  def intersects(other: Shape): Boolean = {
    intersects(other, 7)
  }

  /**
   * Tests whether this shape intersects the argument shape.
   * <p>
   * The <code>intersects</code> predicate has the following equivalent definitions:
   * <ul>
   * <li>The two geometries have at least one point in common
   * <li><code>! other.disjoint(this) = true</code>
   * <br>(<code>intersects</code> is the inverse of <code>disjoint</code>)
   * </ul>
   *
   * @param  other  the <code>Shape</code> with which to compare this <code>Shape</code>
   * @param bitMask The dimension of the intersection. The value is either -1, or a bitmask mask of values (1 << dim).
   *                The value of -1 means the lower dimension in the intersecting pair.
   *                This is a fastest option when intersecting polygons with polygons or polylines.
   *                The bitmask of values (1 << dim), where dim is the desired dimension value, is used to indicate
   *                what dimensions of geometry one wants to be returned. For example, to return
   *                multipoints and lines only, pass (1 << 0) | (1 << 1), which is equivalen to 1 | 2, or 3.
   * @return        <code>true</code> if the two <code>Shape</code>s intersect
   *
   * @see Shape#disjoint
   */
  def intersects(other: Shape, bitMask: Int): Boolean = {
    val BoundingBox(xmin, ymin, xmax, ymax) = this.boundingBox
    val BoundingBox(otherxmin, otherymin, otherxmax, otherymax) = other.boundingBox
    if ((xmin <= otherxmin && xmax >= otherxmin && ymin <= otherymin && ymax >= otherymin) ||
      (otherxmin <= xmin && otherxmax >= xmin && otherymin <= ymin && otherymax >= ymin)) {
      (this, other) match {
        case (p: Point, q: Point) => p.equals(q)
        case (p: Point, q: Polygon) => q.intersects(Line(p, p))
        case (p: Polygon, q: Point) => p.intersects(Line(q, q))
        case (p: Polygon, q: Line) => p.intersects(q)
        case (p: Polygon, q: PolyLine) => p.intersects(q)
        case (p: PolyLine, q: Line) => p.intersects(q)
        case (p: Line, q: PolyLine) => q.intersects(p)
        case _ => ???
      }
    } else  {
      false
    }
  }

  /**
   * Tests whether this shape touches the
   * argument shape.
   * <p>
   * The <code>touches</code> predicate has the following equivalent definitions:
   * <ul>
   * <li>The geometries have at least one point in common,
   * but their interiors do not intersect.
   * If both shapes have dimension 0, the predicate returns <code>false</code>,
   * since points have only interiors.
   * This predicate is symmetric.
   *
   *
   * @param  other  the <code>Shape</code> with which to compare this <code>Shape</code>
   * @return        <code>true</code> if the two <code>Shape</code>s touch;
   *                Returns <code>false</code> if both <code>Shape</code>s are points
   */
  def touches(other: Shape): Boolean = {
    ???
  }

  /**
   * Tests whether this shape contains the
   * argument shape.
   * <p>
   * The <code>contains</code> predicate has the following equivalent definitions:
   * <ul>
   * <li>Every point of the other shape is a point of this shape,
   * and the interiors of the two shapes have at least one point in common.
   * <li><code>other.within(this) = true</code>
   * <br>(<code>contains</code> is the converse of {@link #within} )
   * </ul>
   * An implication of the definition is that "Shapes do not
   * contain their boundary".  In other words, if a shape A is a subset of
   * the points in the boundary of a shape B, <code>B.contains(A) = false</code>.
   * (As a concrete example, take A to be a Line which lies in the boundary of a Polygon B.)
   * For a predicate with similar behaviour but avoiding
   * this subtle limitation, see {@link #covers}.
   *
   * @param other
   * @return true if this shape contains the other.
   */
  def contains(other: Shape): Boolean = {
    // check if the bounding box encompasses other's bounding box.
    // if not, no need to check further
    val BoundingBox(xmin, ymin, xmax, ymax) = this.boundingBox
    val BoundingBox(otherxmin, otherymin, otherxmax, otherymax) = other.boundingBox
    if (xmin <= otherxmin && ymin <= otherymin && xmax >= otherxmax && ymax >= otherymax) {
      (this, other) match {
        case (p: Point, q: Point) => p.equals(q)
        case (p: Point, q: Polygon) => false
        case (p: Polygon, q: Point) => p.contains(q)
        case (p: Polygon, q: Line) => p.contains(q)
        case (p: Line, q: Point) => p.contains(q)
        case (p: Line, q: Line) => p.contains(q)
        case _ => ???
      }
    } else  {
      false
    }

  }

<<<<<<< HEAD
  def boundingBox: BoundingBox
=======
  @JsonProperty
  def boundingBox: Tuple2[Tuple2[Double, Double], Tuple2[Double, Double]]
>>>>>>> b8577a3b

  /**
   * Tests whether this shape is within the
   * specified shape.
   * <p>
   * The <code>within</code> predicate has the following equivalent definitions:
   * <ul>
   * <li>Every point of this geometry is a point of the other geometry,
   * and the interiors of the two geometries have at least one point in common.
   * <li><code>other.contains(this) = true</code>
   * <br>(<code>within</code> is the converse of {@link #contains})
   * </ul>
   * An implication of the definition is that
   * "The boundary of a Shape is not within the Shape".
   * In other words, if a shape A is a subset of
   * the points in the boundary of a shape B, <code>A.within(B) = false</code>
   * (As a concrete example, take A to be a Line which lies in the boundary of a Polygon B.)
   * For a predicate with similar behaviour but avoiding
   * this subtle limitation, see {@link #coveredBy}.
   *
   * @param  other  the <code>Shape</code> with which to compare this <code>Shape</code>
   * @return        <code>true</code> if this <code>Shape</code> is within
   *                <code>other</code>
   *
   * @see Geometry#contains
   */
  def within(other: Shape): Boolean = other.contains(this)

  /**
   * Computes a <code>Shape</code> representing the point-set which is
   * common to both this <code>Shape</code> and the <code>other</code> Geometry.
   * <p>
   * The intersection of two shapes of different dimension produces a result
   * shape of dimension less than or equal to the minimum dimension of the input
   * shapes.
   *
   * @param  other the <code>Shape</code> with which to compute the intersection
   * @return a Shape representing the point-set common to the two <code>Shape</code>s
   */
  def intersection(other: Shape): Shape = {
   ???
  }

  /**
   * Computes a <code>Shape</code> representing the difference between
   * this <code>Shape</code> and the <code>other</code> Geometry.
   * <p>
   *
   * @param  other the <code>Shape</code> with which to compute the difference
   * @return a Shape representing the difference between to the two <code>Shape</code>s
   */
  def difference(other: Shape): Shape = {
    ???
  }

  /**
   * Tests whether the set of points covered by this <code>Shape</code> is
   * empty.
   *
   * @return <code>true</code> if this <code>Shape</code> does not cover any points
   */
  @JsonIgnore
  def isEmpty(): Boolean = ???

  /**
   * Computes the smallest convex <code>Polygon</code> that contains all the
   * points in the <code>Geometry</code>. This applies only to <code>Geometry</code>
   * s which contain 3 or more points;
   * For degenerate classes the Shape that is returned is specified as follows:
   * <TABLE>
   * <TR>
   * <TH>Number of <code>Point</code>s in argument <code>Shape</code></TH>
   * <TH><code>Shape</code></TH>
   * </TR>
   * <TR>
   * <TD>0</TD>
   * <TD><code>NullShape</code></TD>
   * <TD>1</TD>
   * <TD><code>Point</code></TD>
   * <TD>2</TD>
   * <TD><code>Line</code></TD>
   * <TD>3 or more</TD>
   * <TD><code>Polygon</code></TD>
   * </TR>
   * </TABLE>
   *
   * @return    the minimum-area convex Shape containing this <code>Shape</code>'
   *            s points
   */
  def convexHull(): Shape = {
    ???
  }

  /**
   * Computes a buffer area around this <code>Shape</code> having the given width.
   * The buffer of a <code>Shape</code> is the Minkowski sum or difference of the geometry
   * with a disc of radius abs(distance).
   *
   * @param distance
   * @return
   */
  def buffer(distance: Double): Shape = {
    ???
  }
}

/**
 * A null shape indicates an absence of geometric data.
 */
object NullShape extends Shape {

  override def getType() = 0

  override def intersects(shape: Shape): Boolean = false

  override def contains(shape: Shape): Boolean = false

  override def transform(fn: (Point) => Point): Shape = this

  override def boundingBox = BoundingBox(
      Int.MinValue, Int.MinValue,
      Int.MaxValue, Int.MaxValue
    )
}

object Shape {

  def area(a: Point, b: Point, c: Point) = {
    ((c.getY() - a.getY()) * (b.getX() - a.getX())) - ((b.getY() - a.getY()) * (c.getX() - a.getX()))
  }

  def ccw(a: Point, b: Point, c: Point) = {
    area(a, b, c) > 0
  }

}
<|MERGE_RESOLUTION|>--- conflicted
+++ resolved
@@ -29,7 +29,7 @@
 
   override def asNullable: DataType = this
 
-  @JsonProperty
+  @JsonIgnore
   def getType(): Int
 
   /**
@@ -48,6 +48,7 @@
    *
    * @return <code>true</code> if this <code>Shape</code> is valid
    */
+  @JsonIgnore
   def isValid(): Boolean = true
 
   /**
@@ -91,10 +92,9 @@
    * @see Shape#disjoint
    */
   def intersects(other: Shape, bitMask: Int): Boolean = {
-    val BoundingBox(xmin, ymin, xmax, ymax) = this.boundingBox
-    val BoundingBox(otherxmin, otherymin, otherxmax, otherymax) = other.boundingBox
-    if ((xmin <= otherxmin && xmax >= otherxmin && ymin <= otherymin && ymax >= otherymin) ||
-      (otherxmin <= xmin && otherxmax >= xmin && otherymin <= ymin && otherymax >= ymin)) {
+    if (boundingBox.intersects(other.boundingBox) ||
+        boundingBox.contains(other.boundingBox) ||
+        other.boundingBox.contains(boundingBox)) {
       (this, other) match {
         case (p: Point, q: Point) => p.equals(q)
         case (p: Point, q: Polygon) => q.intersects(Line(p, p))
@@ -128,7 +128,12 @@
    *                Returns <code>false</code> if both <code>Shape</code>s are points
    */
   def touches(other: Shape): Boolean = {
-    ???
+    (this, other) match {
+      case (p: Point, q: Point) => p.equals(q)
+      case (p: Point, q: Polygon) => q.touches(p)
+      case (p: Polygon, q: Point) => p.touches(q)
+      case _ => ???
+    }
   }
 
   /**
@@ -153,11 +158,10 @@
    * @return true if this shape contains the other.
    */
   def contains(other: Shape): Boolean = {
-    // check if the bounding box encompasses other's bounding box.
+    // check if the bounding box intersects other's bounding box.
     // if not, no need to check further
-    val BoundingBox(xmin, ymin, xmax, ymax) = this.boundingBox
-    val BoundingBox(otherxmin, otherymin, otherxmax, otherymax) = other.boundingBox
-    if (xmin <= otherxmin && ymin <= otherymin && xmax >= otherxmax && ymax >= otherymax) {
+
+    if (boundingBox.contains(other.boundingBox)) {
       (this, other) match {
         case (p: Point, q: Point) => p.equals(q)
         case (p: Point, q: Polygon) => false
@@ -173,12 +177,8 @@
 
   }
 
-<<<<<<< HEAD
+  @JsonProperty
   def boundingBox: BoundingBox
-=======
-  @JsonProperty
-  def boundingBox: Tuple2[Tuple2[Double, Double], Tuple2[Double, Double]]
->>>>>>> b8577a3b
 
   /**
    * Tests whether this shape is within the
