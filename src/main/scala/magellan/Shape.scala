--- conflicted
+++ resolved
@@ -16,6 +16,7 @@
 
 package magellan
 
+import org.apache.spark.sql.catalyst.InternalRow
 import org.apache.spark.sql.types._
 
 /**
@@ -23,6 +24,8 @@
  */
 trait Shape extends DataType with Serializable {
 
+  type BoundingBox = Tuple2[Tuple2[Double, Double], Tuple2[Double, Double]]
+
   override def defaultSize: Int = 4096
 
   override def asNullable: DataType = this
@@ -63,24 +66,47 @@
    * @see Shape#disjoint
    */
   def intersects(other: Shape): Boolean = {
-    // check if the bounding box intersects other's bounding box.
-    // if not, no need to check further
-
-    if (this.boundingBox.intersects(other.boundingBox)) {
+    intersects(other, 7)
+  }
+
+  /**
+   * Tests whether this shape intersects the argument shape.
+   * <p>
+   * The <code>intersects</code> predicate has the following equivalent definitions:
+   * <ul>
+   * <li>The two geometries have at least one point in common
+   * <li><code>! other.disjoint(this) = true</code>
+   * <br>(<code>intersects</code> is the inverse of <code>disjoint</code>)
+   * </ul>
+   *
+   * @param  other  the <code>Shape</code> with which to compare this <code>Shape</code>
+   * @param bitMask The dimension of the intersection. The value is either -1, or a bitmask mask of values (1 << dim).
+   *                The value of -1 means the lower dimension in the intersecting pair.
+   *                This is a fastest option when intersecting polygons with polygons or polylines.
+   *                The bitmask of values (1 << dim), where dim is the desired dimension value, is used to indicate
+   *                what dimensions of geometry one wants to be returned. For example, to return
+   *                multipoints and lines only, pass (1 << 0) | (1 << 1), which is equivalen to 1 | 2, or 3.
+   * @return        <code>true</code> if the two <code>Shape</code>s intersect
+   *
+   * @see Shape#disjoint
+   */
+  def intersects(other: Shape, bitMask: Int): Boolean = {
+    val ((xmin, ymin), (xmax, ymax)) = this.boundingBox
+    val ((otherxmin, otherymin), (otherxmax, otherymax)) = other.boundingBox
+    if ((xmin <= otherxmin && xmax >= otherxmin && ymin <= otherymin && ymax >= otherymin) ||
+      (otherxmin <= xmin && otherxmax >= xmin && otherymin <= ymin && otherymax >= ymin)) {
       (this, other) match {
         case (p: Point, q: Point) => p.equals(q)
-        case (p: Point, q: Polygon) => q.intersects(p)
-        case (p: Polygon, q: Point) => p.intersects(q)
+        case (p: Point, q: Polygon) => q.intersects(Line(p, p))
+        case (p: Polygon, q: Point) => p.intersects(Line(q, q))
         case (p: Polygon, q: Line) => p.intersects(q)
-        case (p: Polygon, q: BoundingBox) => p.intersects(q)
-        case (p: BoundingBox, q: BoundingBox) => p.intersects(q)
-        case (p: BoundingBox, q: Polygon) => q.intersects(p)
-        case (p: Line, q: Point) => p.contains(q)
-        case (p: Line, q: Shape) => q.intersects(p)
+        case (p: Polygon, q: PolyLine) => p.intersects(q)
+        case (p: PolyLine, q: Line) => p.intersects(q)
+        case (p: Line, q: PolyLine) => q.intersects(p)
         case _ => ???
       }
-    } else {
-	false
+    } else  {
+      false
     }
   }
 
@@ -129,22 +155,17 @@
   def contains(other: Shape): Boolean = {
     // check if the bounding box encompasses other's bounding box.
     // if not, no need to check further
-
-    if (this.boundingBox.contains(other.boundingBox)) {
+    val ((xmin, ymin), (xmax, ymax)) = this.boundingBox
+    val ((otherxmin, otherymin), (otherxmax, otherymax)) = other.boundingBox
+    if (xmin <= otherxmin && ymin <= otherymin && xmax >= otherxmax && ymax >= otherymax) {
       (this, other) match {
         case (p: Point, q: Point) => p.equals(q)
         case (p: Point, q: Polygon) => false
         case (p: Polygon, q: Point) => p.contains(q)
         case (p: Polygon, q: Line) => p.contains(q)
-<<<<<<< HEAD
-        case (p: Polygon, q: BoundingBox) => p.contains(q)
-        case (p: BoundingBox, q: BoundingBox) => p.contains(q)
-        case (p: BoundingBox, q: Point) =>  p.contains(BoundingBox(q.getX(), q.getY(), q.getX(), q.getY()))
-=======
         case (p: Line, q: Point) => p.contains(q)
         case (p: Line, q: Line) => p.contains(q)
         case _ => ???
->>>>>>> d52617a6
       }
     } else  {
       false
@@ -152,7 +173,7 @@
 
   }
 
-  def boundingBox: BoundingBox
+  def boundingBox: Tuple2[Tuple2[Double, Double], Tuple2[Double, Double]]
 
   /**
    * Tests whether this shape is within the
@@ -271,8 +292,9 @@
 
   override def transform(fn: (Point) => Point): Shape = this
 
-  override def boundingBox = (
-      BoundingBox(Int.MinValue, Int.MinValue, Int.MaxValue, Int.MaxValue)
+  override def boundingBox: ((Double, Double), (Double, Double)) = (
+      (Int.MinValue, Int.MinValue),
+      (Int.MaxValue, Int.MaxValue)
     )
 }
 
