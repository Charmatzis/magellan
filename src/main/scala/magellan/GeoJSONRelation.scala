/**
 * Copyright 2015 Ram Sriharsha
 *
 * Licensed under the Apache License, Version 2.0 (the "License");
 * you may not use this file except in compliance with the License.
 * You may obtain a copy of the License at
 *
 * http://www.apache.org/licenses/LICENSE-2.0
 *
 * Unless required by applicable law or agreed to in writing, software
 * distributed under the License is distributed on an "AS IS" BASIS,
 * WITHOUT WARRANTIES OR CONDITIONS OF ANY KIND, either express or implied.
 * See the License for the specific language governing permissions and
 * limitations under the License.
 */

package magellan

import org.apache.hadoop.io.{ NullWritable, Text }
import org.apache.spark.rdd.RDD
import org.apache.spark.sql.SQLContext
import org.json4s._
import org.json4s.jackson.JsonMethods._

import magellan.mapreduce.WholeFileInputFormat

/**
 * A GeoJSON relation is the entry point for working with GeoJSON formats.
 * GeoJSON is a format for encoding a variety of geographic data structures.
 * A GeoJSON object may represent a geometry, a feature, or a collection of features.
 * GeoJSON supports the following geometry types: Point, LineString, Polygon,
 * MultiPoint, MultiLineString, MultiPolygon, and GeometryCollection.
 * Features in GeoJSON contain a geometry object and additional properties,
 * and a feature collection represents a list of features.
 * A complete GeoJSON data structure is always an object (in JSON terms).
 * In GeoJSON, an object consists of a collection of name/value pairs -- also called members.
 * For each member, the name is always a string.
 * Member values are either a string, number, object, array
 * or one of the literals: true, false, and null.
 * An array consists of elements where each element is a value as described above.
 */
<<<<<<< HEAD
case class GeoJSONRelation(
    path: String,
    parameters: Map[String, String])
    (@transient val sqlContext: SQLContext)
  extends SpatialRelation {
=======
case class GeoJSONRelation(path: String)(@transient val sqlContext: SQLContext)
    extends SpatialRelation {
>>>>>>> 18418cc6

  protected override def _buildScan(): RDD[(Shape, Option[Map[String, String]])] = {
    sc.newAPIHadoopFile(
      path,
      classOf[WholeFileInputFormat],
      classOf[NullWritable],
      classOf[Text]).flatMap {
        case (k, v) =>
          val line = v.toString()
          parseShapeWithMeta(line)
      }
  }

  private def parseShapeWithMeta(line: String) = {
    val tree = parse(line)
    implicit val formats = org.json4s.DefaultFormats
    val result = tree.extract[GeoJSON]
    result.features.map(f => (f.geometry.shape, f.properties))
  }
}

private case class Geometry(`type`: String, coordinates: JValue) {
  def coordinatesToPoint(coordinates: JValue) = {
    coordinates match {
      case JArray(List(JDouble(x), JDouble(y))) => Point(x, y)
      case JArray(List(JDouble(x), JInt(y)))    => Point(x, y.toDouble)
      case JArray(List(JInt(x), JDouble(y)))    => Point(x.toDouble, y)
      case JArray(List(JInt(x), JInt(y)))       => Point(x.toDouble, y.toDouble)
    }
  }

  def extractPoints(p: List[JValue]) = p.map(coordinatesToPoint)

  val shape = {
    `type` match {
      case "Point" => { coordinatesToPoint(coordinates) }
      case "LineString" => {
        val JArray(p) = coordinates.asInstanceOf[JArray]
        val points = extractPoints(p)
        //val indices = points.scanLeft(0)((running, current) => running + points.size-1).dropRight(1)
        val indices = new Array[Int](points.size)
        PolyLine(indices, points.toArray)
      }
      case "Polyline" => {
        val JArray(p) = coordinates.asInstanceOf[JArray]
        val lineSegments = p.map { case JArray(q) => extractPoints(q) }
        val indices = lineSegments.scanLeft(0)((running, current) => running + current.size).dropRight(1)
        PolyLine(indices.toArray, lineSegments.flatten.toArray)
      }
      case "Polygon" => {
        val JArray(p) = coordinates.asInstanceOf[JArray]
        val rings = p.map { case JArray(q) => extractPoints(q) }
        val indices = rings.scanLeft(0)((running, current) => running + current.size).dropRight(1)
        Polygon(indices.toArray, rings.flatten.toArray)
      }
      case _ => ???
    }
  }

}

private case class Feature(
  `type`: String,
  properties: Option[Map[String, String]],
  geometry: Geometry)

private case class CRS(`type`: String, properties: Option[Map[String, String]])

private case class GeoJSON(`type`: String, crs: Option[CRS], features: List[Feature])<|MERGE_RESOLUTION|>--- conflicted
+++ resolved
@@ -39,16 +39,11 @@
  * or one of the literals: true, false, and null.
  * An array consists of elements where each element is a value as described above.
  */
-<<<<<<< HEAD
 case class GeoJSONRelation(
     path: String,
     parameters: Map[String, String])
     (@transient val sqlContext: SQLContext)
   extends SpatialRelation {
-=======
-case class GeoJSONRelation(path: String)(@transient val sqlContext: SQLContext)
-    extends SpatialRelation {
->>>>>>> 18418cc6
 
   protected override def _buildScan(): RDD[(Shape, Option[Map[String, String]])] = {
     sc.newAPIHadoopFile(
