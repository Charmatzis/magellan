--- conflicted
+++ resolved
@@ -56,53 +56,6 @@
     candidates foreach { case (cond, line) => assert(cond === polyline.intersects(line)) }
   }
 
-<<<<<<< HEAD
-    test("polyline intersects polygon") {
-      val x = PolyLine(Array(0), Array(Point(0.0, 0.0), Point(1.0, 1.0)))
-      val w = Polygon(Array(0), Array(Point(1.0, 1.0), Point(1.0, -1.0),
-        Point(-1.0, -1.0), Point(-1.0, 1.0), Point(1.0, 1.0)))
-      val l = Polygon(Array(0), Array(Point(3.0, 3.0), Point(3.0, 2.0),
-        Point(2.0, 2.0), Point(2.0, 3.0), Point(3.0, 3.0)))
-      val t = Polygon(Array(0), Array(Point(3.0, 3.0), Point(3.0, -3.0),
-        Point(-3.0, -3.0), Point(-3.0, 3.0), Point(3.0, 3.0)))
-      assert(x.intersects(w))
-      assert(!x.intersects(l))
-      assert(x.intersects(t))
-    }
-
-
-    test("serialization") {
-      val polylineUDT = new PolyLineUDT
-      val polyline = PolyLine(Array(0), Array(Point(0.0, 1.0), Point(1.0, 0.5)))
-      val BoundingBox(xmin, ymin, xmax, ymax) = polyline.boundingBox
-      val row = polylineUDT.serialize(polyline)
-      assert(row.getInt(0) === polyline.getType())
-      assert(row.getDouble(1) === xmin)
-      assert(row.getDouble(2) === ymin)
-      assert(row.getDouble(3) === xmax)
-      assert(row.getDouble(4) === ymax)
-      val serializedLine = polylineUDT.deserialize(row)
-      assert(polyline.equals(serializedLine))
-    }
-
-    test("contains line") {
-      val x = Line(Point(0.0, 0.0), Point(1.0, 1.0))
-      val y = Line(Point(0.0, 0.0), Point(0.5, 0.5))
-      val z = Line(Point(0.0, 0.0), Point(1.5, 1.5))
-      val w = Line(Point(0.5, 0.5), Point(0.0, 0.0))
-      val u = Line(Point(0.0, 0.0), Point(0.0, 1.0))
-      assert(x.contains(y))
-      assert(!x.contains(z))
-      assert(x.contains(w))
-      assert(!x.contains(u))
-    }
-
-    test("contains point") {
-      val y = PolyLine(Array(0), Array(Point(0.5, 0.0), Point(0.0, 0.5)))
-      assert(y.contains(Point(0.5, 0.0)))
-    }
-
-=======
   test("polyline intersects line") {
     val x = PolyLine(Array(0),Array(Point(0.0, 0.0), Point(1.0, 1.0)))
     val y = Line(Point(1.0, 0.0), Point(0.0, 0.1))
@@ -162,5 +115,4 @@
     val y = PolyLine(Array(0), Array(Point(0.5, 0.0), Point(0.0, 0.5)))
     assert(y.contains(Point(0.5, 0.0)))
   }
->>>>>>> a926a07f
 }