/**
 * Copyright 2015 Ram Sriharsha
 *
 * Licensed under the Apache License, Version 2.0 (the "License");
 * you may not use this file except in compliance with the License.
 * You may obtain a copy of the License at
 *
 * http://www.apache.org/licenses/LICENSE-2.0
 *
 * Unless required by applicable law or agreed to in writing, software
 * distributed under the License is distributed on an "AS IS" BASIS,
 * WITHOUT WARRANTIES OR CONDITIONS OF ANY KIND, either express or implied.
 * See the License for the specific language governing permissions and
 * limitations under the License.
 */
package magellan

import com.esri.core.geometry.{GeometryEngine, Point => ESRIPoint, Polygon => ESRIPolygon, Polyline => ESRIPolyLine}
import magellan.TestingUtils._
import org.apache.spark.sql.types._
import org.scalatest.FunSuite

import scala.collection.mutable.ArrayBuffer

class PolygonSuite extends FunSuite {

  test("bounding box") {
    val ring = Array(Point(1.0, 1.0), Point(1.0, -1.0),
      Point(-1.0, -1.0), Point(-1.0, 1.0), Point(1.0, 1.0))
    val polygon = Polygon(Array(0), ring)
    val BoundingBox(xmin, ymin, xmax, ymax) = polygon.boundingBox
    assert(xmin === -1.0)
    assert(ymin === -1.0)
    assert(xmax === 1.0)
    assert(ymax === 1.0)
  }

  test("point in polygon: no holes") {
    val ring = Array(Point(1.0, 1.0), Point(1.0, -1.0),
      Point(-1.0, -1.0), Point(-1.0, 1.0), Point(1.0, 1.0))
    val polygon = Polygon(Array(0), ring)
    assert(!polygon.contains(Point(2.0, 0.0)))
    assert(polygon.contains(Point(0.0, 0.0)))

    // contains is a strict check. agrees with definition in ESRI

    val esriPolygon = toESRI(polygon)

    assert(!polygon.contains(Point(1.0, 1.0)))
    assert(!GeometryEngine.contains(esriPolygon, new ESRIPoint(1.0, 1.0), null))

    assert(!polygon.contains(Point(1.0, 0.0)))
    assert(!GeometryEngine.contains(esriPolygon, new ESRIPoint(1.0, 0.0), null))

  }

  test("point in polygon: one hole") {
    val ring = Array(Point(1.0, 1.0), Point(1.0, -1.0),
      Point(-1.0, -1.0), Point(-1.0, 1.0), Point(1.0, 1.0),
      Point(0.5, 0), Point(0, 0.5), Point(-0.5, 0),
      Point(0, -0.5), Point(0.5, 0)
    )
    val polygon = Polygon(Array(0, 5), ring)
    assert(!polygon.contains(Point(2.0, 0.0)))
    assert(!polygon.contains(Point(0.0, 0.0)))

    // contains is a strict check. agrees with definition in ESRI

    val esriPolygon = toESRI(polygon)

    assert(!polygon.contains(Point(1.0, 1.0)))
    assert(!GeometryEngine.contains(esriPolygon, new ESRIPoint(1.0, 1.0), null))

    assert(!GeometryEngine.contains(esriPolygon, new ESRIPoint(0.5, 0.0), null))
    assert(!polygon.contains(Point(0.5, 0.0)))

  }

  test("line in polygon: no holes") {
    val ring = Array(Point(1.0, 1.0), Point(1.0, -1.0),
      Point(-1.0, -1.0), Point(-1.0, 1.0), Point(1.0, 1.0))
    val polygon = Polygon(Array(0), ring)
<<<<<<< HEAD
<<<<<<< HEAD
    assert(polygon.intersects(Line(Point(0.0, 0.0), Point(1.5, 1.5))))
    assert(polygon.intersects(Line(Point(0.0, 0.0), Point(1.5, 0.0))))
    assert(polygon.intersects(Line(Point(0.0, 0.0), Point(0.0, 1.5))))
=======
    val line = Line(Point(-0.5, -0.5), Point(0.5, 0.5))
    assert(!polygon.intersects(line))
    assert(!polygon.intersects(Line(Point(0.5, 0.5), Point(0.5, 0.5))))
    assert(polygon.intersects(Line(Point(0.0, -1.0), Point(1.0, -1.0))))
>>>>>>> master
=======
    var line = Line(Point(-0.5, -0.5), Point(0.5, 0.5))
    assert(polygon.contains(line))
    line = Line(Point(-0.5, -1.0), Point(-0.5, 0.0))
    assert(polygon.contains(line))
>>>>>>> d52617a6
  }

  test("line in polygon: 1 hole") {
    val ring = Array(Point(1.0, 1.0), Point(1.0, -1.0),
      Point(-1.0, -1.0), Point(-1.0, 1.0), Point(1.0, 1.0),
      Point(0.5, 0), Point(0, 0.5), Point(-0.5, 0),
      Point(0, -0.5), Point(0.5, 0)
    )
    var line = Line(Point(-0.5, -0.5), Point(0.5, 0.5))
    val polygon = Polygon(Array(0, 5), ring)

    val esriPolygon = toESRI(polygon)

    line = Line(Point(-0.5, 0.0), Point(0.5, 0.0))
    assert(!polygon.contains(line))
    assert(!GeometryEngine.contains(esriPolygon, toESRI(line), null))

    line = Line(Point(-0.25, -0.25), Point(0.25, 0.25))
    assert(!polygon.contains(line))
    assert(!GeometryEngine.contains(esriPolygon, toESRI(line), null))

    line = Line(Point(-0.90, 0.0), Point(-0.55, 0.0))
    assert(polygon.contains(line))
    assert(GeometryEngine.contains(esriPolygon, toESRI(line), null))

    line = Line(Point(-0.90, 0.75), Point(0.95, 0.75))
    assert(polygon.contains(line))
    assert(GeometryEngine.contains(esriPolygon, toESRI(line), null))

    line = Line(Point(-0.90, -0.75), Point(0.95, -0.75))
    assert(polygon.contains(line))
    assert(GeometryEngine.contains(esriPolygon, toESRI(line), null))

    line = Line(Point(-0.75, -1.0), Point(-0.75, 1.0))
    assert(polygon.contains(line))
    assert(GeometryEngine.contains(esriPolygon, toESRI(line), null))

    line = Line(Point(-1.0, -1.0), Point(-1.0, 1.0))
    assert(!polygon.contains(line))
    assert(!GeometryEngine.contains(esriPolygon, toESRI(line), null))

    line = Line(Point(0.75, -1.0), Point(0.75, 1.0))
    assert(polygon.contains(line))
    assert(GeometryEngine.contains(esriPolygon, toESRI(line), null))

    line = Line(Point(1.0, -1.0), Point(1.0, 1.0))
    assert(!polygon.contains(line))
    assert(!GeometryEngine.contains(esriPolygon, toESRI(line), null))

    line = Line(Point(-0.501, -1.0), Point(-0.501, 1.0))
    assert(polygon.contains(line))
    assert(GeometryEngine.contains(esriPolygon, toESRI(line), null))

    line = Line(Point(-0.5, -1.0), Point(-0.5, 1.0))
    assert(polygon.contains(line))
    assert(GeometryEngine.contains(esriPolygon, toESRI(line), null))

    line = Line(Point(-0.49, -1.0), Point(-0.49, 1.0))
    assert(!polygon.contains(line))
    assert(!GeometryEngine.contains(esriPolygon, toESRI(line), null))

    line = Line(Point(-0.9990, 0.0), Point(-0.55, 0.0))
    assert(polygon.contains(line))
    assert(GeometryEngine.contains(esriPolygon, toESRI(line), null))

    line = Line(Point(-0.5, 0.0), Point(0.5, 0.0))
    assert(!polygon.contains(line))
    assert(!GeometryEngine.contains(esriPolygon, toESRI(line), null))

  }

  test("serialization") {
    val ring = Array(Point(1.0, 1.0), Point(1.0, -1.0),
      Point(-1.0, -1.0), Point(-1.0, 1.0), Point(1.0, 1.0))
    val polygon = Polygon(Array(0), ring)
    val BoundingBox(xmin, ymin, xmax, ymax) = polygon.boundingBox

    val polygonUDT = new PolygonUDT
    val row = polygonUDT.serialize(polygon)
    assert(row.getInt(0) === polygon.getType())
    assert(row.getDouble(1) === xmin)
    assert(row.getDouble(2) === ymin)
    assert(row.getDouble(3) === xmax)
    assert(row.getDouble(4) === ymax)
  }

<<<<<<< HEAD
  test("contains box") {
    val ring = Array(Point(1.0, 1.0), Point(1.0, -1.0),
      Point(-1.0, -1.0), Point(-1.0, 1.0), Point(1.0, 1.0))
    val polygon = Polygon(Array(0), ring)
    val box1 = BoundingBox(0.1, 0.1, 0.5, 0.5)
    assert(polygon.contains(box1))
    val box2 = BoundingBox(0.1, 0.1, 1.5, 1.5)
    assert(!polygon.contains(box2))
  }

  test("intersects box") {
    val ring = Array(Point(1.0, 1.0), Point(1.0, -1.0),
      Point(-1.0, -1.0), Point(-1.0, 1.0), Point(1.0, 1.0))
    val polygon = Polygon(Array(0), ring)
    val box1 = BoundingBox(0.0, 0.0, 1.5, 1.5)
    assert(!polygon.contains(box1))
    assert(polygon.intersects(box1))

    val box2 = BoundingBox(1.0, 1.0, 1.5, 1.5)
    assert(polygon.intersects(box2))
  }

  test("intersects box - more complex") {
    val ring = Array(Point(0.0, 0.0), Point(2.0, 0.0),
      Point(1.5, 1.0), Point(1.0, 0.5), Point(0.5, 1.0), Point(0.0, 0.0))
    val polygon = Polygon(Array(0), ring)
    val box1 = BoundingBox(0.5, 0.25, 1.5, 0.75)
    assert(!polygon.contains(box1))
    assert(polygon.intersects(box1))
=======
  test("fromESRI") {
    val esriPolygon = new ESRIPolygon()
    // outer ring1
    esriPolygon.startPath(-200, -100)
    esriPolygon.lineTo(200, -100)
    esriPolygon.lineTo(200, 100)
    esriPolygon.lineTo(-190, 100)
    esriPolygon.lineTo(-190, 90)
    esriPolygon.lineTo(-200, 90)

    // hole
    esriPolygon.startPath(-100, 50)
    esriPolygon.lineTo(100, 50)
    esriPolygon.lineTo(100, -40)
    esriPolygon.lineTo(90, -40)
    esriPolygon.lineTo(90, -50)
    esriPolygon.lineTo(-100, -50)

    // island
    esriPolygon.startPath(-10, -10)
    esriPolygon.lineTo(10, -10)
    esriPolygon.lineTo(10, 10)
    esriPolygon.lineTo(-10, 10)

    esriPolygon.reverseAllPaths()

    val polygon = fromESRI(esriPolygon)
    assert(polygon.indices === Array(0, 6, 12))
    assert(polygon.xcoordinates(6) === -200.0)
    assert(polygon.ycoordinates(6) === -100.0)
    assert(polygon.xcoordinates(13) === -100.0)
    assert(polygon.ycoordinates(13) === 50.0)

  }

  test("toESRI") {

    // no hole
    var ring = Array(Point(1.0, 1.0), Point(1.0, -1.0),
      Point(-1.0, -1.0), Point(-1.0, 1.0), Point(1.0, 1.0))
    var polygon = Polygon(Array(0), ring)
    var esriPolygon = toESRI(polygon)
    assert(esriPolygon.calculateRingArea2D(0) ~== 4.0 absTol 0.001)
    assert(esriPolygon.getPathCount === 1)
    assert(esriPolygon.getPoint(0).getX === 1.0)
    assert(esriPolygon.getPoint(0).getY === 1.0)
    assert(esriPolygon.getPoint(1).getX === 1.0)
    assert(esriPolygon.getPoint(1).getY === -1.0)
    assert(esriPolygon.getPoint(3).getX === -1.0)
    assert(esriPolygon.getPoint(3).getY === 1.0)

    val esriPoint = new ESRIPoint()

    esriPoint.setXY(0.0, 0.0)
    assert(GeometryEngine.contains(esriPolygon, esriPoint, null))

    esriPoint.setXY(1.0, 1.0)
    // strict contains does not allow for points to lie on the boundary
    assert(!GeometryEngine.contains(esriPolygon, esriPoint, null))

    // one hole

    ring = Array(Point(1.0, 1.0), Point(1.0, -1.0),
      Point(-1.0, -1.0), Point(-1.0, 1.0), Point(1.0, 1.0),
      Point(0.5, 0), Point(0, 0.5), Point(-0.5, 0),
      Point(0, -0.5), Point(0.5, 0)
    )

    polygon = Polygon(Array(0, 5), ring)
    esriPolygon = toESRI(polygon)

    assert(esriPolygon.calculateRingArea2D(0) ~== 4.0 absTol 0.001)
    assert(esriPolygon.calculateRingArea2D(1) ~== -0.5 absTol 0.001)
    assert(esriPolygon.calculateArea2D() ~== 3.5 absTol 0.001)

    esriPoint.setXY(0.0, 0.0)
    assert(!GeometryEngine.contains(esriPolygon, esriPoint, null))

    esriPoint.setXY(0.75, 0.75)
    assert(GeometryEngine.contains(esriPolygon, esriPoint, null))
  }

  def fromESRI(esriPolygon: ESRIPolygon): Polygon = {
    val length = esriPolygon.getPointCount
    if (length == 0) {
      Polygon(Array[Int](), Array[Point]())
    } else {
      val indices = ArrayBuffer[Int]()
      indices.+=(0)
      val points = ArrayBuffer[Point]()
      var start = esriPolygon.getPoint(0)
      var currentRingIndex = 0
      points.+=(Point(start.getX(), start.getY()))

      for (i <- (1 until length)) {
        val p = esriPolygon.getPoint(i)
        val j = esriPolygon.getPathEnd(currentRingIndex)
        if (j < length) {
          val end = esriPolygon.getPoint(j)
          if (p.getX == end.getX && p.getY == end.getY) {
            indices.+=(i)
            currentRingIndex += 1
            // add start point
            points.+= (Point(start.getX(), start.getY()))
            start = end
          }
        }
        points.+=(Point(p.getX(), p.getY()))
      }
      Polygon(indices.toArray, points.toArray)
    }
  }

  def toESRI(polygon: Polygon): ESRIPolygon = {
    val p = new ESRIPolygon()
    val indices = polygon.indices
    val length = polygon.xcoordinates.length
    if (length > 0) {
      var startIndex = 0
      var endIndex = 1
      var currentRingIndex = 0
      p.startPath(
        polygon.xcoordinates(startIndex),
        polygon.ycoordinates(startIndex))

      while (endIndex < length) {
        p.lineTo(polygon.xcoordinates(endIndex),
          polygon.ycoordinates(endIndex))
        startIndex += 1
        endIndex += 1
        // if we reach a ring boundary skip it
        val nextRingIndex = currentRingIndex + 1
        if (nextRingIndex < indices.length) {
          val nextRing = indices(nextRingIndex)
          if (endIndex == nextRing) {
            startIndex += 1
            endIndex += 1
            currentRingIndex = nextRingIndex
            p.startPath(
              polygon.xcoordinates(startIndex),
              polygon.ycoordinates(startIndex))
          }
        }
      }
    }
    p
  }

  def toESRI(line: Line): ESRIPolyLine = {
    val l = new ESRIPolyLine()
    l.startPath(line.getStart().getX(), line.getStart().getY())
    l.lineTo(line.getEnd().getX(), line.getEnd().getY())
    l
>>>>>>> d52617a6
  }
}<|MERGE_RESOLUTION|>--- conflicted
+++ resolved
@@ -28,7 +28,7 @@
     val ring = Array(Point(1.0, 1.0), Point(1.0, -1.0),
       Point(-1.0, -1.0), Point(-1.0, 1.0), Point(1.0, 1.0))
     val polygon = Polygon(Array(0), ring)
-    val BoundingBox(xmin, ymin, xmax, ymax) = polygon.boundingBox
+    val ((xmin, ymin), (xmax, ymax)) = polygon.boundingBox
     assert(xmin === -1.0)
     assert(ymin === -1.0)
     assert(xmax === 1.0)
@@ -80,23 +80,10 @@
     val ring = Array(Point(1.0, 1.0), Point(1.0, -1.0),
       Point(-1.0, -1.0), Point(-1.0, 1.0), Point(1.0, 1.0))
     val polygon = Polygon(Array(0), ring)
-<<<<<<< HEAD
-<<<<<<< HEAD
-    assert(polygon.intersects(Line(Point(0.0, 0.0), Point(1.5, 1.5))))
-    assert(polygon.intersects(Line(Point(0.0, 0.0), Point(1.5, 0.0))))
-    assert(polygon.intersects(Line(Point(0.0, 0.0), Point(0.0, 1.5))))
-=======
-    val line = Line(Point(-0.5, -0.5), Point(0.5, 0.5))
-    assert(!polygon.intersects(line))
-    assert(!polygon.intersects(Line(Point(0.5, 0.5), Point(0.5, 0.5))))
-    assert(polygon.intersects(Line(Point(0.0, -1.0), Point(1.0, -1.0))))
->>>>>>> master
-=======
     var line = Line(Point(-0.5, -0.5), Point(0.5, 0.5))
     assert(polygon.contains(line))
     line = Line(Point(-0.5, -1.0), Point(-0.5, 0.0))
     assert(polygon.contains(line))
->>>>>>> d52617a6
   }
 
   test("line in polygon: 1 hole") {
@@ -172,7 +159,7 @@
     val ring = Array(Point(1.0, 1.0), Point(1.0, -1.0),
       Point(-1.0, -1.0), Point(-1.0, 1.0), Point(1.0, 1.0))
     val polygon = Polygon(Array(0), ring)
-    val BoundingBox(xmin, ymin, xmax, ymax) = polygon.boundingBox
+    val ((xmin, ymin), (xmax, ymax)) = polygon.boundingBox
 
     val polygonUDT = new PolygonUDT
     val row = polygonUDT.serialize(polygon)
@@ -183,37 +170,6 @@
     assert(row.getDouble(4) === ymax)
   }
 
-<<<<<<< HEAD
-  test("contains box") {
-    val ring = Array(Point(1.0, 1.0), Point(1.0, -1.0),
-      Point(-1.0, -1.0), Point(-1.0, 1.0), Point(1.0, 1.0))
-    val polygon = Polygon(Array(0), ring)
-    val box1 = BoundingBox(0.1, 0.1, 0.5, 0.5)
-    assert(polygon.contains(box1))
-    val box2 = BoundingBox(0.1, 0.1, 1.5, 1.5)
-    assert(!polygon.contains(box2))
-  }
-
-  test("intersects box") {
-    val ring = Array(Point(1.0, 1.0), Point(1.0, -1.0),
-      Point(-1.0, -1.0), Point(-1.0, 1.0), Point(1.0, 1.0))
-    val polygon = Polygon(Array(0), ring)
-    val box1 = BoundingBox(0.0, 0.0, 1.5, 1.5)
-    assert(!polygon.contains(box1))
-    assert(polygon.intersects(box1))
-
-    val box2 = BoundingBox(1.0, 1.0, 1.5, 1.5)
-    assert(polygon.intersects(box2))
-  }
-
-  test("intersects box - more complex") {
-    val ring = Array(Point(0.0, 0.0), Point(2.0, 0.0),
-      Point(1.5, 1.0), Point(1.0, 0.5), Point(0.5, 1.0), Point(0.0, 0.0))
-    val polygon = Polygon(Array(0), ring)
-    val box1 = BoundingBox(0.5, 0.25, 1.5, 0.75)
-    assert(!polygon.contains(box1))
-    assert(polygon.intersects(box1))
-=======
   test("fromESRI") {
     val esriPolygon = new ESRIPolygon()
     // outer ring1
@@ -367,6 +323,5 @@
     l.startPath(line.getStart().getX(), line.getStart().getY())
     l.lineTo(line.getEnd().getX(), line.getEnd().getY())
     l
->>>>>>> d52617a6
   }
 }