--- conflicted
+++ resolved
@@ -45,7 +45,7 @@
         PolygonExample(new Polygon(Array(0), ring))
       ))
 
-    val sqlContext = new MagellanContext(sc)
+    val sqlContext = new SQLContext(sc)
     import sqlContext.implicits._
 
     val pdf = points.toDF().as("pdf")
@@ -66,7 +66,7 @@
         PolygonExample(new Polygon(Array(0), ring1))
       ))
 
-    val sqlContext = new MagellanContext(sc)
+    val sqlContext = new SQLContext(sc)
     import sqlContext.implicits._
 
     val pdf = polygons.toDF().as("pdf")
@@ -86,7 +86,7 @@
         PolygonExample(new Polygon(Array(0), ring1))
       ))
 
-    val sqlContext = new MagellanContext(sc)
+    val sqlContext = new SQLContext(sc)
     import sqlContext.implicits._
 
     val pdf = polygons.toDF().as("pdf")
@@ -106,7 +106,7 @@
         PolygonExample(new Polygon(Array(0), ring1))
       ))
 
-    val sqlContext = new MagellanContext(sc)
+    val sqlContext = new SQLContext(sc)
     import sqlContext.implicits._
 
     val pdf = polygons.toDF().as("pdf")
@@ -140,12 +140,6 @@
     assert(scaledDf.where(point(1.5, 1.5) within $"scale").count() === 1)
   }
 
-<<<<<<< HEAD
-  test("join") {
-    val ring1 = Array(new Point(1.0, 1.0), new Point(1.0, -1.0),
-      new Point(-1.0, -1.0), new Point(-1.0, 1.0),
-      new Point(1.0, 1.0))
-=======
   test("point conversion") {
     val ring1 = Array(new Point(1.0, 1.0), new Point(1.0, -1.0),
       new Point(-1.0, -1.0), new Point(-1.0, 1.0),
@@ -172,18 +166,10 @@
       new Point(-1.0, -1.0), new Point(-1.0, 1.0),
       new Point(1.0, 1.0))
 
->>>>>>> 43523690
     val polygons = sc.parallelize(Seq(
       PolygonExample(new Polygon(Array(0), ring1))
     ))
 
-<<<<<<< HEAD
-    val sqlContext = new MagellanContext(sc)
-    import sqlContext.implicits._
-    val df = polygons.toDF().as("pdf")
-    println(df.join(df.as("qdf")).explain())
-  }
-=======
     val sqlContext = new SQLContext(sc)
     import sqlContext.implicits._
 
@@ -195,5 +181,4 @@
     assert(ldf.where($"line" intersects new Point(-2.0, 0.0)).count() === 0)
   }
 
->>>>>>> 43523690
 }